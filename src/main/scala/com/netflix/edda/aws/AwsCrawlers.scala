--- conflicted
+++ resolved
@@ -356,7 +356,6 @@
   }
 }
 
-<<<<<<< HEAD
 /** crawler for LoadBalancers (version 2)
   *
   * @param name name of collection we are crawling for
@@ -414,8 +413,6 @@
     it.toList.flatten
   }
 }
-=======
->>>>>>> 7dd9ee66
 
 case class AwsInstanceHealthCrawlerState(elbRecords: Seq[Record] = Seq[Record]())
 
