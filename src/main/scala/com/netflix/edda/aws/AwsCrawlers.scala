--- conflicted
+++ resolved
@@ -75,6 +75,8 @@
 import com.amazonaws.services.elasticache.model.DescribeCacheClustersRequest
 import com.amazonaws.services.cloudformation.model.DescribeStacksRequest
 import com.amazonaws.services.cloudformation.model.ListStackResourcesRequest
+import com.amazonaws.services.elasticbeanstalk.model.DescribeEnvironmentsRequest
+import com.amazonaws.services.elasticbeanstalk.model.DescribeEnvironmentResourcesRequest
 
 /** static namespace for out Context trait */
 object AwsCrawler {
@@ -913,24 +915,10 @@
 class AwsCloudformationCrawler(val name: String, val ctx: AwsCrawler.Context) extends Crawler {
   val request = new DescribeStacksRequest
   private[this] val logger = LoggerFactory.getLogger(getClass)
-<<<<<<< HEAD
-  private[this] val threadPool = Executors.newFixedThreadPool(10)
-=======
   private[this] val threadPool = Executors.newFixedThreadPool(1)
->>>>>>> 4476113b
-
-<<<<<<< HEAD
-  override def doCrawl() =  ctx.awsClient.beanstalk.describeEnvironments(request).getEnvironments.withResources.asScala.map(
-    item => Record(item.getEnvironmentId, ctx.beanMapper(item))).toSeq
-}
-<<<<<<< HEAD
-  override def doCrawl() = {
-    val environ = ctx.awsClient.beanstalk.describeEnvironments(request).getStacks.asScala
-=======
-=======
+
   override def doCrawl() = {
     val stacks = ctx.awsClient.cloudformation.describeStacks(request).getStacks.asScala
->>>>>>> 4476113b
     val futures: Seq[java.util.concurrent.Future[Record]] = stacks.map(
       stack => {
         threadPool.submit(
@@ -957,12 +945,50 @@
     ).collect {
       case Some(rec) => rec
     }
-<<<<<<< HEAD
-=======
->>>>>>> origin/cloudformation
-
->>>>>>> 4476113b
     records
   }
 
+}
+
+/** crawler for Elastic Beanstalk Environments
+  *
+  * @param name name of collection we are crawling for
+  * @param ctx context to provide beanMapper
+  */
+class AwsBeanstalkCrawler(val name: String, val ctx: AwsCrawler.Context) extends Crawler {
+  val request = new DescribeEnvironmentsRequest
+  private[this] val logger = LoggerFactory.getLogger(getClass)
+  private[this] val threadPool = Executors.newFixedThreadPool(10)
+
+  override def doCrawl() = {
+    val environments = ctx.awsClient.beanstalk.describeEnvironments(request).getEnvironments.asScala
+    val futures: Seq[java.util.concurrent.Future[Record]] = environments.map(
+      environment => {
+        threadPool.submit(
+          new Callable[Record] {
+            def call() = {
+              val environmentResourcesRequest = new DescribeEnvironmentResourcesRequest().withEnvironmentId(environment.getEnvironmentId)
+              val environmentResources = ctx.awsClient.beanstalk.describeEnvironmentResources(environmentResourcesRequest).getEnvironmentResources.asScala.map(item => ctx.beanMapper(item)).toSeq
+              Record(environment.getEnvironmentName, new DateTime(environment.getDateCreated), ctx.beanMapper(environment).asInstanceOf[Map[String,Any]] ++ Map("resources" -> environmentResources))
+            }
+          }
+        )
+      }
+    )
+    val records = futures.map(
+      f => {
+        try Some(f.get)
+        catch {
+          case e: Exception => {
+            if (logger.isErrorEnabled) logger.error(this + "exception from beanstalk listEnvironmentResources", e)
+            None
+          }
+        }
+      }
+    ).collect {
+      case Some(rec) => rec
+    }
+    records
+  }
+
 }