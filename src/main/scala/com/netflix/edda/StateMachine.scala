--- conflicted
+++ resolved
@@ -178,15 +178,9 @@
             }
             case message: Message => {
               if (!transitions.isDefinedAt(message, state)) {
-<<<<<<< HEAD
                 if (logger.isErrorEnabled) logger.error("Unknown Message " + message + " sent from " + sender)
                 val msg = UnknownMessageError(this, "Unknown Message " + message, message) 
                 if (logger.isDebugEnabled) logger.debug(this + " sending: " + msg + " -> " + sender)
-=======
-                logger.error("Unknown Message " + message + " sent from " + sender)
-                val msg = UnknownMessageError(this, "Unknown Message " + message, message)
-                logger.debug(this + " sending: " + msg + " -> " + sender)
->>>>>>> ff2983b2
                 sender ! msg
               }
               if (logger.isDebugEnabled) logger.debug(this + " received: " + message + " from " + sender)
@@ -199,15 +193,9 @@
               }
             }
             case message => {
-<<<<<<< HEAD
               if (logger.isErrorEnabled) logger.error("Invalid Message " + message + " sent from " + sender)
               val msg = InvalidMessageError(this, "Invalid Message " + message, message) 
               if (logger.isDebugEnabled) logger.debug(this + " sending: " + msg + " -> " + sender)
-=======
-              logger.error("Invalid Message " + message + " sent from " + sender)
-              val msg = InvalidMessageError(this, "Invalid Message " + message, message)
-              logger.debug(this + " sending: " + msg + " -> " + sender)
->>>>>>> ff2983b2
               sender ! msg
             }
           }
